// @flow

import LRU from 'lru-cache';
import {
  TREE_OPERATION_ADD,
  TREE_OPERATION_REMOVE,
  TREE_OPERATION_REORDER_CHILDREN,
  TREE_OPERATION_UPDATE_TREE_BASE_DURATION,
} from './constants';
import { ElementTypeRoot } from 'src/types';
import { LOCAL_STORAGE_FILTER_PREFERENCES_KEY } from './constants';
import { ComponentFilterElementType, ElementTypeHostComponent } from './types';
import {
  ElementTypeClass,
  ElementTypeForwardRef,
  ElementTypeFunction,
  ElementTypeMemo,
} from 'src/types';
import { localStorageGetItem, localStorageSetItem } from './storage';

<<<<<<< HEAD
import type { ElementType } from 'src/types';
import type { ComponentFilter } from './types';
=======
import type { ComponentFilter, ElementType } from './types';
>>>>>>> 88e59277

const cachedDisplayNames: WeakMap<Function, string> = new WeakMap();

// On large trees, encoding takes significant time.
// Try to reuse the already encoded strings.
let encodedStringCache = new LRU({ max: 1000 });

export function getDisplayName(
  type: Function,
  fallbackName: string = 'Anonymous'
): string {
  const nameFromCache = cachedDisplayNames.get(type);
  if (nameFromCache != null) {
    return nameFromCache;
  }

  let displayName;

  // The displayName property is not guaranteed to be a string.
  // It's only safe to use for our purposes if it's a string.
  // github.com/facebook/react-devtools/issues/803
  if (typeof type.displayName === 'string') {
    displayName = type.displayName;
  }

  if (!displayName) {
    displayName = type.name || fallbackName;
  }

  cachedDisplayNames.set(type, displayName);
  return displayName;
}

let uidCounter: number = 0;

export function getUID(): number {
  return ++uidCounter;
}

export function utfDecodeString(array: Uint32Array): string {
  return String.fromCodePoint(...array);
}

export function utfEncodeString(string: string): Uint32Array {
  let cached = encodedStringCache.get(string);
  if (cached !== undefined) {
    return cached;
  }

  // $FlowFixMe Flow's Uint32Array.from's type definition is wrong; first argument of mapFn will be string
  const encoded = Uint32Array.from(string, toCodePoint);
  encodedStringCache.set(string, encoded);
  return encoded;
}

function toCodePoint(string: string) {
  return string.codePointAt(0);
}

export function printOperationsArray(operations: Uint32Array) {
  // The first two values are always rendererID and rootID
  const rendererID = operations[0];
  const rootID = operations[1];

  const logs = [`opertions for renderer:${rendererID} and root:${rootID}`];

  let i = 2;

  // Reassemble the string table.
  const stringTable = [
    null, // ID = 0 corresponds to the null string.
  ];
  const stringTableSize = operations[i++];
  const stringTableEnd = i + stringTableSize;
  while (i < stringTableEnd) {
    const nextLength = operations[i++];
    const nextString = utfDecodeString(
      (operations.slice(i, i + nextLength): any)
    );
    stringTable.push(nextString);
    i += nextLength;
  }

  while (i < operations.length) {
    const operation = operations[i];

    switch (operation) {
      case TREE_OPERATION_ADD: {
        const id = ((operations[i + 1]: any): number);
        const type = ((operations[i + 2]: any): ElementType);

        i += 3;

        if (type === ElementTypeRoot) {
          logs.push(`Add new root node ${id}`);

          i++; // supportsProfiling
          i++; // hasOwnerMetadata
        } else {
          const parentID = ((operations[i]: any): number);
          i++;

          i++; // ownerID

          const displayNameStringID = operations[i];
          const displayName = stringTable[displayNameStringID];
          i++;

          i++; // key

          logs.push(
            `Add node ${id} (${displayName || 'null'}) as child of ${parentID}`
          );
        }
        break;
      }
      case TREE_OPERATION_REMOVE: {
        const removeLength = ((operations[i + 1]: any): number);
        i += 2;

        for (let removeIndex = 0; removeIndex < removeLength; removeIndex++) {
          const id = ((operations[i]: any): number);
          i += 1;

          logs.push(`Remove node ${id}`);
        }
        break;
      }
      case TREE_OPERATION_REORDER_CHILDREN: {
        const id = ((operations[i + 1]: any): number);
        const numChildren = ((operations[i + 2]: any): number);
        i += 3;
        const children = operations.slice(i, i + numChildren);
        i += numChildren;

        logs.push(`Re-order node ${id} children ${children.join(',')}`);
        break;
      }
      case TREE_OPERATION_UPDATE_TREE_BASE_DURATION:
        // Base duration updates are only sent while profiling is in progress.
        // We can ignore them at this point.
        // The profiler UI uses them lazily in order to generate the tree.
        i += 3;
        break;
      default:
        throw Error(`Unsupported Bridge operation ${operation}`);
    }
  }

  console.log(logs.join('\n  '));
}

export function getDefaultComponentFilters(): Array<ComponentFilter> {
  return [
    {
      type: ComponentFilterElementType,
      value: ElementTypeHostComponent,
      isEnabled: true,
    },
  ];
}

export function getSavedComponentFilters(): Array<ComponentFilter> {
  try {
    const raw = localStorageGetItem(LOCAL_STORAGE_FILTER_PREFERENCES_KEY);
    if (raw != null) {
      return JSON.parse(raw);
    }
  } catch (error) {}
  return getDefaultComponentFilters();
}

export function saveComponentFilters(
  componentFilters: Array<ComponentFilter>
): void {
  localStorageSetItem(
    LOCAL_STORAGE_FILTER_PREFERENCES_KEY,
    JSON.stringify(componentFilters)
  );
}

export function separateDisplayNameAndHOCs(
  displayName: string | null,
  type: ElementType
): [string | null, Array<string> | null] {
  if (displayName === null) {
    return [null, null];
  }

  let hocDisplayNames = null;

  switch (type) {
    case ElementTypeClass:
    case ElementTypeForwardRef:
    case ElementTypeFunction:
    case ElementTypeMemo:
      if (displayName.indexOf('(') >= 0) {
        const matches = displayName.match(/[^()]+/g);
        if (matches !== null) {
          displayName = matches.pop();
          hocDisplayNames = matches;
        }
      }
      break;
    default:
      break;
  }

  return [displayName, hocDisplayNames];
}<|MERGE_RESOLUTION|>--- conflicted
+++ resolved
@@ -18,12 +18,7 @@
 } from 'src/types';
 import { localStorageGetItem, localStorageSetItem } from './storage';
 
-<<<<<<< HEAD
-import type { ElementType } from 'src/types';
-import type { ComponentFilter } from './types';
-=======
 import type { ComponentFilter, ElementType } from './types';
->>>>>>> 88e59277
 
 const cachedDisplayNames: WeakMap<Function, string> = new WeakMap();
 
